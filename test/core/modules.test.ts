import { Elysia } from '../../src'

import { describe, expect, it } from 'bun:test'
import { req } from '../utils'
import { sleep } from 'bun'

const asyncPlugin = async (app: Elysia) => app.get('/async', () => 'async')
const lazyPlugin = import('../modules')
const lazyNamed = lazyPlugin.then((x) => x.lazy)

describe('Modules', () => {
	it('inline async', async () => {
		const app = new Elysia().use(async (app) =>
			app.get('/async', () => 'async')
		)

		await app.modules

		const res = await app.handle(req('/async')).then((r) => r.text())

		expect(res).toBe('async')
	})

	it('async', async () => {
		const app = new Elysia().use(asyncPlugin)

		await app.modules

		const res = await app.handle(req('/async')).then((r) => r.text())

		expect(res).toBe('async')
	})

	it('inline import', async () => {
		const app = new Elysia().use(import('../modules'))

		await app.modules

		const res = await app.handle(req('/lazy')).then((r) => r.text())

		expect(res).toBe('lazy')
	})

	it('import', async () => {
		const app = new Elysia().use(lazyPlugin)

		await app.modules

		const res = await app.handle(req('/lazy')).then((r) => r.text())

		expect(res).toBe('lazy')
	})

	it('import non default', async () => {
		const app = new Elysia().use(lazyNamed)

		await app.modules

		const res = await app.handle(req('/lazy')).then((r) => r.text())

		expect(res).toBe('lazy')
	})

	it('inline import non default', async () => {
		const app = new Elysia().use(import('../modules'))

		await app.modules

		const res = await app.handle(req('/lazy')).then((r) => r.text())

		expect(res).toBe('lazy')
	})

	it('register async and lazy path', async () => {
		const app = new Elysia()
			.use(import('../modules'))
			.use(asyncPlugin)
			.get('/', () => 'hi')

		await app.modules

		const res = await app.handle(req('/async'))

		expect(res.status).toEqual(200)
	})

	it('count lazy module correctly', async () => {
		const app = new Elysia()
			.use(import('../modules'))
			.use(asyncPlugin)
			.get('/', () => 'hi')

		const awaited = await app.modules

		expect(awaited.length).toBe(2)
	})

	it('handle other routes while lazy load', async () => {
		const app = new Elysia().use(import('../timeout')).get('/', () => 'hi')

		const res = await app.handle(req('/')).then((r) => r.text())

		expect(res).toBe('hi')
	})

	it('handle deferred import', async () => {
		const app = new Elysia().use(import('../modules'))

		await app.modules

		const res = await app.handle(req('/lazy')).then((x) => x.text())

		expect(res).toBe('lazy')
	})

	it('re-compile on async plugin', async () => {
		const app = new Elysia().use(async (app) => {
			await new Promise((resolve) => setTimeout(resolve, 1))

			return app.get('/', () => 'hi')
		})

		await app.modules

		const res = await app.handle(req('/')).then((x) => x.text())

		expect(res).toBe('hi')
	})

	it('handle async plugin', async () => {
<<<<<<< HEAD
		const a =
			(config = {}) =>
			async (app: Elysia) => {
				await sleep(0)
				return app.derive(() => ({
					derived: 'async'
				}))
			}
=======
		const a = (config = {}) =>
			new Elysia({
				name: 'a',
				seed: config
			}).get('/', () => 'a')
>>>>>>> 2d77fa9f

		const app = new Elysia().use(a()).get('/', ({ derived }) => derived)
		// .get('/:with_param', ({ derived }) => derived)

		await app.modules

		const resRoot = await app.handle(req('/')).then((r) => r.text())
		// const resParam = await app.handle(req('/param')).then((r) => r.text())
		expect(resRoot).toBe('async')
		// expect(resParam).toBe('async')
	})
})<|MERGE_RESOLUTION|>--- conflicted
+++ resolved
@@ -128,7 +128,6 @@
 	})
 
 	it('handle async plugin', async () => {
-<<<<<<< HEAD
 		const a =
 			(config = {}) =>
 			async (app: Elysia) => {
@@ -137,13 +136,12 @@
 					derived: 'async'
 				}))
 			}
-=======
-		const a = (config = {}) =>
+
+    const a = (config = {}) =>
 			new Elysia({
 				name: 'a',
 				seed: config
 			}).get('/', () => 'a')
->>>>>>> 2d77fa9f
 
 		const app = new Elysia().use(a()).get('/', ({ derived }) => derived)
 		// .get('/:with_param', ({ derived }) => derived)
