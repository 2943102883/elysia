{
	"name": "elysia",
	"description": "Ergonomic Framework for Human",
<<<<<<< HEAD
	"version": "1.0.0-exp.6",
=======
	"version": "0.8.15",
>>>>>>> 1b3b9243
	"author": {
		"name": "saltyAom",
		"url": "https://github.com/SaltyAom",
		"email": "saltyaom@gmail.com"
	},
	"main": "./dist/cjs/index.js",
	"module": "./dist/index.mjs",
	"types": "./dist/index.d.ts",
	"exports": {
		".": {
			"bun": "./dist/bun/index.js",
<<<<<<< HEAD
			"node": "./dist/cjs/index.js",
			"require": "./dist/cjs/index.js",
			"import": "./dist/index.js",
			"default": "./dist/index.js"
		},
		"./ws": {
			"bun": "./dist/ws/index.js",
			"node": "./dist/cjs/ws/index.js",
			"require": "./dist/cjs/ws/index.js",
			"import": "./dist/ws/index.js",
			"default": "./dist/ws/index.js"
		},
		"./compose": {
			"bun": "./dist/compose.js",
			"node": "./dist/cjs/compose.js",
			"require": "./dist/cjs/compose.js",
			"import": "./dist/compose.js",
			"default": "./dist/compose.js"
		},
		"./context": {
			"bun": "./dist/context.js",
			"node": "./dist/cjs/context.js",
			"require": "./dist/cjs/context.js",
			"import": "./dist/context.js",
			"default": "./dist/context.js"
		},
		"./cookie": {
			"bun": "./dist/cookie.js",
			"node": "./dist/cjs/cookie.js",
			"require": "./dist/cjs/cookie.js",
			"import": "./dist/cookie.js",
			"default": "./dist/cookie.js"
		},
		"./custom-types": {
			"bun": "./dist/custom-types.js",
			"node": "./dist/cjs/custom-types.js",
			"require": "./dist/cjs/custom-types.js",
			"import": "./dist/custom-types.js",
			"default": "./dist/custom-types.js"
		},
		"./error": {
			"bun": "./dist/error.js",
			"node": "./dist/cjs/error.js",
			"require": "./dist/cjs/error.js",
			"import": "./dist/error.js",
			"default": "./dist/error.js"
		},
		"./handler": {
			"bun": "./dist/handler.js",
			"node": "./dist/cjs/handler.js",
			"require": "./dist/cjs/handler.js",
			"import": "./dist/handler.js",
			"default": "./dist/handler.js"
		},
		"./schema": {
			"bun": "./dist/schema.js",
			"node": "./dist/cjs/schema.js",
			"require": "./dist/cjs/schema.js",
			"import": "./dist/schema.js",
			"default": "./dist/schema.js"
		},
		"./trace": {
			"bun": "./dist/trace.js",
			"node": "./dist/cjs/trace.js",
			"require": "./dist/cjs/trace.js",
			"import": "./dist/trace.js",
			"default": "./dist/trace.js"
		},
		"./types": {
			"bun": "./dist/types.js",
			"node": "./dist/cjs/types.js",
			"require": "./dist/cjs/types.js",
			"import": "./dist/types.js",
			"default": "./dist/types.js"
		},
		"./utils": {
			"bun": "./dist/utils.js",
			"node": "./dist/cjs/utils.js",
			"require": "./dist/cjs/utils.js",
			"import": "./dist/utils.js",
			"default": "./dist/utils.js"
=======
			"import": "./dist/index.mjs",
			"require": "./dist/cjs/index.js",
			"types": "./dist/index.d.ts"
		},
		"./ws": {
			"bun": "./dist/ws/index.js",
			"import": "./dist/ws/index.mjs",
			"require": "./dist/cjs/ws/index.js",
			"types": "./dist/ws/index.d.ts"
		},
		"./compose": {
			"bun": "./dist/compose.js",
			"import": "./dist/compose.mjs",
			"require": "./dist/cjs/compose.js",
			"types": "./dist/compose.d.ts"
		},
		"./context": {
			"bun": "./dist/context.js",
			"import": "./dist/context.mjs",
			"require": "./dist/cjs/context.js",
			"types": "./dist/context.d.ts"
		},
		"./cookie": {
			"bun": "./dist/cookie.js",
			"import": "./dist/cookie.mjs",
			"require": "./dist/cjs/cookie.js",
			"types": "./dist/cookie.d.ts"
		},
		"./error": {
			"bun": "./dist/error.js",
			"import": "./dist/error.mjs",
			"require": "./dist/cjs/error.js",
			"types": "./dist/error.d.ts"
		},
		"./handler": {
			"bun": "./dist/handler.js",
			"import": "./dist/handler.mjs",
			"require": "./dist/cjs/handler.js",
			"types": "./dist/handler.d.ts"	
		},
		"./schema": {
			"bun": "./dist/schema.js",
			"import": "./dist/schema.mjs",
			"require": "./dist/cjs/schema.js",
			"types": "./dist/schema.d.ts"
		},
		"./trace": {
			"bun": "./dist/trace.js",
			"import": "./dist/trace.mjs",
			"require": "./dist/cjs/trace.js",
			"types": "./dist/trace.d.ts"
		},
		"./type-system": {
			"bun": "./dist/type-system.js",
			"import": "./dist/type-system.mjs",
			"require": "./dist/cjs/type-system.js",
			"types": "./dist/type-system.d.ts"
		},
		"./types": {
			"bun": "./dist/types.js",
			"import": "./dist/types.mjs",
			"require": "./dist/cjs/types.js",
			"types": "./dist/types.d.ts"
		},
		"./utils": {
			"bun": "./dist/utils.js",
			"import": "./dist/utils.mjs",
			"require": "./dist/cjs/utils.js",
			"types": "./dist/utils.d.ts"
>>>>>>> 1b3b9243
		}
	},
	"repository": {
		"type": "git",
		"url": "https://github.com/elysiajs/elysia"
	},
	"bugs": "https://github.com/elysiajs/elysia/issues",
	"homepage": "https://github.com/elysiajs/elysia",
	"keywords": [
		"bun",
		"http",
		"web",
		"server"
	],
	"license": "MIT",
	"scripts": {
		"test": "npm run test:functionality && npm run test:types",
		"test:functionality": "bun test && npm run test:node",
		"test:types": "tsc --project tsconfig.test.json",
		"test:node": "npm install --prefix ./test/node/cjs/ && npm install --prefix ./test/node/esm/ && node ./test/node/cjs/index.js && node ./test/node/esm/index.js && bun dist/bun/index.js",
		"dev": "bun run --watch example/http.ts",
		"build": "rimraf dist && bun build.ts",
		"release:local": "npm run build && npm run test && npm publish"
	},
	"dependencies": {
		"@sinclair/typebox": "^0.32.8",
		"cookie": "^0.6.0",
		"eventemitter3": "^5.0.1",
		"fast-decode-uri-component": "^1.0.1",
		"fast-querystring": "^1.1.2",
		"openapi-types": "^12.1.3"
	},
	"devDependencies": {
		"@types/benchmark": "^2.1.5",
		"@types/bun": "1.0.4",
		"@types/cookie": "^0.6.0",
		"@types/is-even": "^1.0.2",
		"@typescript-eslint/eslint-plugin": "^6.17.0",
		"@typescript-eslint/parser": "^6.17.0",
		"benchmark": "^2.1.4",
		"eslint": "^8.49.0",
		"eslint-plugin-security": "^2.1.0",
		"eslint-plugin-sonarjs": "^0.23.0",
		"expect-type": "^0.16.0",
		"memoirist": "0.1.6",
		"ts-toolbelt": "^9.6.0",
		"type-fest": "^4.10.1",
		"typescript": "5.3.3"
	},
	"peerDependencies": {
		"@sinclair/typebox": ">= 0.31.0",
		"openapi-types": ">= 12.0.0",
		"typescript": ">= 5.0.0"
	},
	"peerDependenciesMeta": {
		"openapi-types": {
			"optional": true
		},
		"typescript": {
			"optional": true
		}
	}
}<|MERGE_RESOLUTION|>--- conflicted
+++ resolved
@@ -1,11 +1,7 @@
 {
 	"name": "elysia",
 	"description": "Ergonomic Framework for Human",
-<<<<<<< HEAD
 	"version": "1.0.0-exp.6",
-=======
-	"version": "0.8.15",
->>>>>>> 1b3b9243
 	"author": {
 		"name": "saltyAom",
 		"url": "https://github.com/SaltyAom",
@@ -17,89 +13,6 @@
 	"exports": {
 		".": {
 			"bun": "./dist/bun/index.js",
-<<<<<<< HEAD
-			"node": "./dist/cjs/index.js",
-			"require": "./dist/cjs/index.js",
-			"import": "./dist/index.js",
-			"default": "./dist/index.js"
-		},
-		"./ws": {
-			"bun": "./dist/ws/index.js",
-			"node": "./dist/cjs/ws/index.js",
-			"require": "./dist/cjs/ws/index.js",
-			"import": "./dist/ws/index.js",
-			"default": "./dist/ws/index.js"
-		},
-		"./compose": {
-			"bun": "./dist/compose.js",
-			"node": "./dist/cjs/compose.js",
-			"require": "./dist/cjs/compose.js",
-			"import": "./dist/compose.js",
-			"default": "./dist/compose.js"
-		},
-		"./context": {
-			"bun": "./dist/context.js",
-			"node": "./dist/cjs/context.js",
-			"require": "./dist/cjs/context.js",
-			"import": "./dist/context.js",
-			"default": "./dist/context.js"
-		},
-		"./cookie": {
-			"bun": "./dist/cookie.js",
-			"node": "./dist/cjs/cookie.js",
-			"require": "./dist/cjs/cookie.js",
-			"import": "./dist/cookie.js",
-			"default": "./dist/cookie.js"
-		},
-		"./custom-types": {
-			"bun": "./dist/custom-types.js",
-			"node": "./dist/cjs/custom-types.js",
-			"require": "./dist/cjs/custom-types.js",
-			"import": "./dist/custom-types.js",
-			"default": "./dist/custom-types.js"
-		},
-		"./error": {
-			"bun": "./dist/error.js",
-			"node": "./dist/cjs/error.js",
-			"require": "./dist/cjs/error.js",
-			"import": "./dist/error.js",
-			"default": "./dist/error.js"
-		},
-		"./handler": {
-			"bun": "./dist/handler.js",
-			"node": "./dist/cjs/handler.js",
-			"require": "./dist/cjs/handler.js",
-			"import": "./dist/handler.js",
-			"default": "./dist/handler.js"
-		},
-		"./schema": {
-			"bun": "./dist/schema.js",
-			"node": "./dist/cjs/schema.js",
-			"require": "./dist/cjs/schema.js",
-			"import": "./dist/schema.js",
-			"default": "./dist/schema.js"
-		},
-		"./trace": {
-			"bun": "./dist/trace.js",
-			"node": "./dist/cjs/trace.js",
-			"require": "./dist/cjs/trace.js",
-			"import": "./dist/trace.js",
-			"default": "./dist/trace.js"
-		},
-		"./types": {
-			"bun": "./dist/types.js",
-			"node": "./dist/cjs/types.js",
-			"require": "./dist/cjs/types.js",
-			"import": "./dist/types.js",
-			"default": "./dist/types.js"
-		},
-		"./utils": {
-			"bun": "./dist/utils.js",
-			"node": "./dist/cjs/utils.js",
-			"require": "./dist/cjs/utils.js",
-			"import": "./dist/utils.js",
-			"default": "./dist/utils.js"
-=======
 			"import": "./dist/index.mjs",
 			"require": "./dist/cjs/index.js",
 			"types": "./dist/index.d.ts"
@@ -169,7 +82,6 @@
 			"import": "./dist/utils.mjs",
 			"require": "./dist/cjs/utils.js",
 			"types": "./dist/utils.d.ts"
->>>>>>> 1b3b9243
 		}
 	},
 	"repository": {
