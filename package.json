{
	"name": "elysia",
	"description": "Ergonomic Framework for Human",
<<<<<<< HEAD
	"version": "1.0.0-exp.11",
=======
	"version": "0.8.16",
>>>>>>> 6fd8753f
	"author": {
		"name": "saltyAom",
		"url": "https://github.com/SaltyAom",
		"email": "saltyaom@gmail.com"
	},
	"main": "./dist/cjs/index.js",
	"module": "./dist/index.mjs",
	"types": "./dist/index.d.ts",
	"exports": {
		".": {
			"bun": "./dist/bun/index.js",
			"import": "./dist/index.mjs",
			"require": "./dist/cjs/index.js",
			"types": "./dist/index.d.ts"
		},
		"./ws": {
			"bun": "./dist/ws/index.js",
			"import": "./dist/ws/index.mjs",
			"require": "./dist/cjs/ws/index.js",
			"types": "./dist/ws/index.d.ts"
		},
		"./compose": {
			"bun": "./dist/compose.js",
			"import": "./dist/compose.mjs",
			"require": "./dist/cjs/compose.js",
			"types": "./dist/compose.d.ts"
		},
		"./context": {
			"bun": "./dist/context.js",
			"import": "./dist/context.mjs",
			"require": "./dist/cjs/context.js",
			"types": "./dist/context.d.ts"
		},
		"./cookie": {
			"bun": "./dist/cookie.js",
			"import": "./dist/cookie.mjs",
			"require": "./dist/cjs/cookie.js",
			"types": "./dist/cookie.d.ts"
		},
		"./error": {
			"bun": "./dist/error.js",
			"import": "./dist/error.mjs",
			"require": "./dist/cjs/error.js",
			"types": "./dist/error.d.ts"
		},
		"./handler": {
			"bun": "./dist/handler.js",
			"import": "./dist/handler.mjs",
			"require": "./dist/cjs/handler.js",
			"types": "./dist/handler.d.ts"	
		},
		"./schema": {
			"bun": "./dist/schema.js",
			"import": "./dist/schema.mjs",
			"require": "./dist/cjs/schema.js",
			"types": "./dist/schema.d.ts"
		},
		"./trace": {
			"bun": "./dist/trace.js",
			"import": "./dist/trace.mjs",
			"require": "./dist/cjs/trace.js",
			"types": "./dist/trace.d.ts"
		},
		"./type-system": {
			"bun": "./dist/type-system.js",
			"import": "./dist/type-system.mjs",
			"require": "./dist/cjs/type-system.js",
			"types": "./dist/type-system.d.ts"
		},
		"./types": {
			"bun": "./dist/types.js",
			"import": "./dist/types.mjs",
			"require": "./dist/cjs/types.js",
			"types": "./dist/types.d.ts"
		},
		"./utils": {
			"bun": "./dist/utils.js",
			"import": "./dist/utils.mjs",
			"require": "./dist/cjs/utils.js",
			"types": "./dist/utils.d.ts"
		}
	},
	"repository": {
		"type": "git",
		"url": "https://github.com/elysiajs/elysia"
	},
	"bugs": "https://github.com/elysiajs/elysia/issues",
	"homepage": "https://github.com/elysiajs/elysia",
	"keywords": [
		"bun",
		"http",
		"web",
		"server"
	],
	"license": "MIT",
	"scripts": {
		"test": "npm run test:functionality && npm run test:types",
		"test:functionality": "bun test && npm run test:node",
		"test:types": "tsc --project tsconfig.test.json",
		"test:node": "npm install --prefix ./test/node/cjs/ && npm install --prefix ./test/node/esm/ && node ./test/node/cjs/index.js && node ./test/node/esm/index.js && bun dist/bun/index.js",
		"dev": "bun run --watch example/http.ts",
		"build": "rimraf dist && bun build.ts",
		"release:local": "npm run build && npm run test && npm publish"
	},
	"dependencies": {
		"@sinclair/typebox": "^0.32.8",
		"cookie": "^0.6.0",
		"eventemitter3": "^5.0.1",
		"fast-decode-uri-component": "^1.0.1",
		"fast-querystring": "^1.1.2",
		"openapi-types": "^12.1.3"
	},
	"devDependencies": {
		"@types/benchmark": "^2.1.5",
		"@types/bun": "1.0.4",
		"@types/cookie": "^0.6.0",
		"@types/is-even": "^1.0.2",
		"@typescript-eslint/eslint-plugin": "^6.17.0",
		"@typescript-eslint/parser": "^6.17.0",
		"benchmark": "^2.1.4",
		"eslint": "^8.49.0",
		"eslint-plugin-security": "^2.1.0",
		"eslint-plugin-sonarjs": "^0.23.0",
		"expect-type": "^0.16.0",
		"memoirist": "0.1.6",
		"ts-toolbelt": "^9.6.0",
		"type-fest": "^4.10.1",
		"typescript": "5.3.3"
	},
	"peerDependencies": {
		"@sinclair/typebox": ">= 0.31.0",
		"openapi-types": ">= 12.0.0",
		"typescript": ">= 5.0.0"
	},
	"peerDependenciesMeta": {
		"openapi-types": {
			"optional": true
		},
		"typescript": {
			"optional": true
		}
	}
}<|MERGE_RESOLUTION|>--- conflicted
+++ resolved
@@ -1,11 +1,7 @@
 {
 	"name": "elysia",
 	"description": "Ergonomic Framework for Human",
-<<<<<<< HEAD
-	"version": "1.0.0-exp.11",
-=======
-	"version": "0.8.16",
->>>>>>> 6fd8753f
+	"version": "1.0.0-exp.12",
 	"author": {
 		"name": "saltyAom",
 		"url": "https://github.com/SaltyAom",
