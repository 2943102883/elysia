--- conflicted
+++ resolved
@@ -1,9 +1,9 @@
-<<<<<<< HEAD
 # 0.8.0
 Feature:
 - header initialize function
 - inline response
-=======
+- lazy query reference
+
 # 0.7.24 - 8 Nov 2023
 Bug fix:
 - add `ReadableStream` to response mapping to `mapResponse`
@@ -20,7 +20,6 @@
 - trace not awaiting multiple trace process
 - trace hang on early `beforeHandle` return
 - `afterHandle` with `trace.afterHandle` AoT cause duplicate value header
->>>>>>> 9b294fdc
 
 # 0.7.21 - 27 Oct 2023
 Bug fix:
