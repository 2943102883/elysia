--- conflicted
+++ resolved
@@ -1,40 +1,15 @@
-import { Elysia } from '../dist'
+import { Elysia } from '../src'
 
-<<<<<<< HEAD
 const app = new Elysia()
+	.get('/', 'hi')
 	.header({
 		'X-Powered-By': 'Elysia'
 	})
-	.get('/', 'hi')
-	.get('/id/:id', ({ params: { id } }) => 'hi')
+	.get('/id/:id', ({ params: { id }, query: { a, b } }) => ({
+		id,
+		a,
+		b
+	}))
 	.listen(3000)
 
-console.log(app.routes[0].composed?.toString())
-=======
-const delay = (time = 1000) => new Promise((r) => setTimeout(r, time))
-
-const app = new Elysia()
-    .trace(
-        ({
-            beforeHandle,
-            afterHandle,
-            set
-        }) => {
-            set.headers.a = 'a'
-        }
-    )
-    .get('/', () => 'A', {
-        beforeHandle: [
-            async function a() {
-                await delay(1)
-                return 'a'
-            }
-        ],
-        afterHandle: async () => {
-            await delay(1)
-        }
-    })
-    .listen(3000)
-
-app.handle(new Request('http://localhost/'))
->>>>>>> 9b294fdc
+console.log(app.routes[1].composed?.toString())