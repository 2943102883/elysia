--- conflicted
+++ resolved
@@ -599,7 +599,6 @@
 	}
 }
 
-<<<<<<< HEAD
 export const createMacroManager =
 	({
 		globalHook,
@@ -672,8 +671,7 @@
 			}
 		}
 	}
-export const isNumericString = (message: string) => message.trim().length !== 0 && !Number.isNaN(Number(message))
-=======
+
 export const isNumericString = (message: string): boolean => {
 	if (message.length < 16)
 		return message.trim().length !== 0 && !Number.isNaN(Number(message))
@@ -686,5 +684,4 @@
 	}
 
 	return false
-}
->>>>>>> 78671b18
+}