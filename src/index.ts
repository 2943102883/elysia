--- conflicted
+++ resolved
@@ -31,13 +31,9 @@
 	asGlobal,
 	traceBackMacro,
 	replaceUrlPath,
-<<<<<<< HEAD
 	primitiveHooks,
 	isNumericString,
 	createMacroManager
-=======
-	isNumericString
->>>>>>> 1b3b9243
 } from './utils'
 
 import {
@@ -409,43 +405,11 @@
 					onError: manage('error')
 				}
 
-<<<<<<< HEAD
-				for (const macro of this.extender.macros) {
-					const customHookValues: Record<string, unknown> = {}
-					for (const [key, value] of Object.entries(
-						localHook ?? {}
-					)) {
-						if (primitiveHooks.includes(key as any)) continue
-
-						customHookValues[key] = value
-					}
-
-					// @ts-ignore
-					if (!macro.$elysiaChecksum)
-						// @ts-ignore
-						macro.$elysiaChecksum = []
-
-					const hash = checksum(JSON.stringify(customHookValues))
-
-					// @ts-ignore
-					if (macro.$elysiaChecksum.includes(hash)) continue
-
-					// @ts-ignore
-					macro.$elysiaChecksum.push(
-						checksum(JSON.stringify(customHookValues))
-					)
-
-=======
-				for (const macro of this.macros)
->>>>>>> 1b3b9243
+				for (const macro of this.extender.macros)
 					traceBackMacro(macro(manager), localHook as any)
 			}
 
-<<<<<<< HEAD
 			const hooks = mergeHook(this.event, localHook)
-=======
-			const hooks = mergeHook(globalHook, localHook)
->>>>>>> 1b3b9243
 			const isFn = typeof handle === 'function'
 
 			if (this.config.aot === false) {
@@ -2217,26 +2181,22 @@
 						({ checksum }) => current === checksum
 					)
 				)
-<<<<<<< HEAD
 					this.extender.macros.push(...plugin.extender.macros)
-=======
-					this.macros.push(...plugin.macros)
 
 				const macroHashes: string[] = []
 
-				for (let i = 0; i < this.macros.length; i++) {
-					const macro = this.macros[i]
+				for (let i = 0; i < this.extender.macros.length; i++) {
+					const macro = this.extender.macros[i]
 
 					// @ts-ignore
 					if (macroHashes.includes(macro.$elysiaChecksum)) {
-						this.macros.splice(i, 1)
+						this.extender.macros.splice(i, 1)
 						i--
 					}
 
 					// @ts-ignore
 					macroHashes.push(macro.$elysiaChecksum)
 				}
->>>>>>> 1b3b9243
 			}
 		}
 
@@ -2346,9 +2306,6 @@
 		},
 		Routes
 	> {
-<<<<<<< HEAD
-		this.extender.macros.push(macro as any)
-=======
 		// @ts-ignore
 		macro.$elysiaChecksum = checksum(
 			JSON.stringify({
@@ -2358,8 +2315,7 @@
 			})
 		)
 
-		this.macros.push(macro as any)
->>>>>>> 1b3b9243
+		this.extender.macros.push(macro as any)
 
 		return this as any
 	}
